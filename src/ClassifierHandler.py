--- conflicted
+++ resolved
@@ -113,16 +113,6 @@
         """
         # Load the EMG envelope data array
         env = np.load(self.env_path)
-<<<<<<< HEAD
-=======
-
-        # Remove any trials containing NaN values across all tastes and timepoints
-        # axis=(0,2) checks across tastes (0) and timepoints (2) for each trial
-        non_nan_trials = ~np.isnan(env).any(axis=(0, 2))
-
-        # Keep only the valid trials by boolean indexing
-        env = env[:, non_nan_trials, :]
->>>>>>> 69c56c5a
         return env
 
     def run_pre_process(self):
